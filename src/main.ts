import { Plugin } from 'obsidian';

import SuggestionsWorker from 'web-worker:./web-workers/suggestions-worker';
import { OrderedSet, MacroCommand, MACRO_COMMAND_ID_PREFIX } from 'src/utils';
import BetterCommandPaletteModal from 'src/palette';
import { Match, UnsafeAppInterface } from 'src/types/types';
import { BetterCommandPalettePluginSettings, BetterCommandPaletteSettingTab, DEFAULT_SETTINGS } from 'src/settings';

import './styles.scss';

export default class BetterCommandPalettePlugin extends Plugin {
    app: UnsafeAppInterface;

    settings: BetterCommandPalettePluginSettings;

    prevCommands: OrderedSet<Match>;

    prevFiles: OrderedSet<Match>;

    prevTags: OrderedSet<Match>;

    suggestionsWorker: Worker;

    async onload() {
        // eslint-disable-next-line
        console.log('Loading plugin: Better Command Palette');

        await this.loadSettings();

        this.prevCommands = new OrderedSet<Match>();
        this.prevFiles = new OrderedSet<Match>();
        this.prevTags = new OrderedSet<Match>();
        this.suggestionsWorker = new SuggestionsWorker({});

        this.addCommand({
            id: 'open-better-commmand-palette',
            name: 'Open better command palette',
            // Generally I would not set a hotkey, but since it is a
            // command palette I think it makes sense
            // Can still be overwritten in the hotkey settings
            hotkeys: [{ modifiers: ['Mod', 'Shift'], key: 'p' }],
            callback: () => {
                new BetterCommandPaletteModal(
                    this.app,
                    this.prevCommands,
                    this.prevFiles,
                    this.prevTags,
                    this,
                    this.suggestionsWorker,
                ).open();
            },
        });

        this.addCommand({
            id: 'open-better-commmand-palette-file-search',
            name: 'Open better command palette: File Search',
            hotkeys: [],
            callback: () => {
                new BetterCommandPaletteModal(
                    this.app,
                    this.prevCommands,
                    this.prevFiles,
                    this.prevTags,
                    this,
                    this.suggestionsWorker,
                    this.settings.fileSearchPrefix,
                ).open();
            },
        });

        this.addCommand({
            id: 'open-better-commmand-palette-tag-search',
            name: 'Open better command palette: Tag Search',
            hotkeys: [],
            callback: () => {
                new BetterCommandPaletteModal(
                    this.app,
                    this.prevCommands,
                    this.prevFiles,
                    this.prevTags,
                    this,
                    this.suggestionsWorker,
                    this.settings.tagSearchPrefix,
                ).open();
            },
        });

        this.addSettingTab(new BetterCommandPaletteSettingTab(this.app, this));
    }

<<<<<<< HEAD
    loadMacroCommands() {
        this.settings.macros.forEach((macroData, index) => {
            if (!macroData.name || !macroData.commandIds.length) {
                return;
            }

            const macro = new MacroCommand(
                this.app,
                `${MACRO_COMMAND_ID_PREFIX}${index}`,
                macroData.name,
                macroData.commandIds,
            );

            this.addCommand(macro);
        });
    }

    deleteMacroCommands() {
        const macroCommandIds = Object.keys(this.app.commands.commands)
            .filter((id) => id.includes(MACRO_COMMAND_ID_PREFIX));

        macroCommandIds.forEach((id) => {
            this.app.commands.removeCommand(id);
        });
=======
    onunload(): void {
        this.suggestionsWorker.terminate();
>>>>>>> 66a68d1d
    }

    async loadSettings() {
        this.settings = { ...DEFAULT_SETTINGS, ...await this.loadData() };
        this.loadMacroCommands();
    }

    async saveSettings() {
        this.deleteMacroCommands();
        await this.saveData(this.settings);
        this.loadMacroCommands();
    }
}<|MERGE_RESOLUTION|>--- conflicted
+++ resolved
@@ -88,7 +88,10 @@
         this.addSettingTab(new BetterCommandPaletteSettingTab(this.app, this));
     }
 
-<<<<<<< HEAD
+    onunload(): void {
+        this.suggestionsWorker.terminate();
+    }
+
     loadMacroCommands() {
         this.settings.macros.forEach((macroData, index) => {
             if (!macroData.name || !macroData.commandIds.length) {
@@ -113,10 +116,6 @@
         macroCommandIds.forEach((id) => {
             this.app.commands.removeCommand(id);
         });
-=======
-    onunload(): void {
-        this.suggestionsWorker.terminate();
->>>>>>> 66a68d1d
     }
 
     async loadSettings() {
